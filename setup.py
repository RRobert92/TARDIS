#######################################################################
#  TARDIS - Transformer And Rapid Dimensionless Instance Segmentation #
#                                                                     #
#  New York Structural Biology Center                                 #
#  Simons Machine Learning Center                                     #
#                                                                     #
#  Robert Kiewisz, Tristan Bepler                                     #
#  MIT License 2021 - 2023                                            #
#######################################################################
from setuptools import find_packages, setup

from tardis.version import version

with open("docs/source/README.md") as readme_file:
    readme = readme_file.read()

with open("requirements.txt") as r:
    required = r.read().splitlines()

setup(
    author="Robert Kiewisz, Tristan Bepler",
    author_email="rkiewisz@nysbc.com",
<<<<<<< HEAD
    python_requires=">=3.7, <3.11",  # 3.11 support soon
=======
    python_requires=">=3.7, !=3.11",  # 3.11 support soon
>>>>>>> 1582ffe1
    install_requires=required,
    dependency_links=["https://download.pytorch.org/whl/cu117"],
    classifiers=[
        "Development Status :: 4 - Beta",
        "Intended Audience :: Developers/Research",
        "Environment :: Console",
        "Environment :: GPU :: NVIDIA CUDA :: >=11.3",
        "License :: OSI Approved :: MIT License",
        "Natural Language :: English",
        "Programming Language :: Python :: 3.7",
        "Programming Language :: Python :: 3.8",
        "Programming Language :: Python :: 3.9",
        "Programming Language :: Python :: 3.10",
    ],
    description="PyTorch segmentation of 2D/3D images such as electron tomography "
                "(ET), Cryo-EM or fluorescent microscopy data into 3D segmented "
                "point cloud.",
    entry_points={
        "console_scripts": [
            "tardis_cnn_train = tardis.train_spindletorch:main",
            "tardis_dist_train = tardis.train_DIST:main",
            "tardis_mt = tardis.predict_mt:main",
            "tardis_mem = tardis.predict_mem:main",
            "tardis_compare_sg = tardis.compare_spatial_graphs:main",
            "tardis_benchmark = tardis.benchmarks.benchmarks:main",
        ],
    },
    license="MIT License",
    long_description_content_type="text/x-rst",
    long_description=readme,
    include_package_data=True,
    keywords=[
        "spindletorch",
        "semantic segmentation",
        "point cloud segmentation",
        "MT segmentation",
        "UNet",
        "Unet3Plus",
        "FNet",
    ],
    name="tardis_pytorch",
    packages=find_packages(),
    url="https://github.com/SMLC-NYSBC/tardis-pytorch",
    version=version,
)<|MERGE_RESOLUTION|>--- conflicted
+++ resolved
@@ -20,11 +20,9 @@
 setup(
     author="Robert Kiewisz, Tristan Bepler",
     author_email="rkiewisz@nysbc.com",
-<<<<<<< HEAD
+    
     python_requires=">=3.7, <3.11",  # 3.11 support soon
-=======
-    python_requires=">=3.7, !=3.11",  # 3.11 support soon
->>>>>>> 1582ffe1
+
     install_requires=required,
     dependency_links=["https://download.pytorch.org/whl/cu117"],
     classifiers=[
